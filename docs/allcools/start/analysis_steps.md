# Analysis Steps

ALLCools covers two parts of analysis:

1. Cellular analysis, including
   - [Clustering analysis](../cell_level/basic/intro_basic_clustering)
   - [Differentially Methylated Gene (DMG) analysis](../cell_level/dmg/intro_dmg)
   - [Data integration](../cell_level/integration/intro_integration)
   - [Identify potential doublets](../cell_level/doublets/intro_doublets)
2. Genomic analysis, including
   - [Differentially Methylated Region (DMR) analysis](../cluster_level/RegionDS/intro)
   - [DMR annotation](../cluster_level/RegionDS/02.annotation)
   - [DMR motif analysis (upstream regulators of DMRs)](../cluster_level/RegionDS/intro_motif)
   - [DMR - Gene correlation analysis (downstream targets of DMRs)](../cluster_level/Correlation/intro_corr)
   - [Enhancer prediction](../cluster_level/REPTILE/intro_reptile)

In general, the **cellular analysis** is focused on individual cells' overall diversity using relatively large features (kilobase-level regions or whole gene body). One of the key results from **cellular analysis** is the identification of **cell clusters**. We will then merge the single-cell methylome and other profiles to pseudo-bulk level based on the cluster labels, which gives us enough coverage to perform **genomic analysis** at hundred-bp or even single-base resolution.

## Cellular Analysis

### Sections
- [Basic walk-through of the clustering analysis](../cell_level/basic/intro_basic_clustering.md).
- [Step-by-step description of the clustering analysis](../cell_level/step_by_step/intro_step_by_step_clustering.md).
- [Identification of  Differentially Methylated Genes clusters](../cell_level/dmg/intro_dmg.md).
- [Cell-level data integration](../cell_level/integration/intro_integration.md).
- [Potential cell doublets identification](../cell_level/doublets/intro_doublets.md).


### Input

1. Cell metadata contains quality metrics (defined by user; used in basic cell filtering).
2. Cell-by-feature raw count matrix (MCDS files) generated from single-cell ALLC files via [`allcools mcds`](
   ../command_line/allcools_mcds.ipynb) for large genomic regions (e.g., 100Kb bin) and gene body counts.
3. (AND/OR) Cell-by-feature hypo-methylation score matrix (MCAD files) generated from single-cell ALLC files via 
   [`allcools mcad`](../command_line/allcools_mcad.ipynb).

### Two Clustering Strategies for different tissue types

#### Clustering using raw counts from 100Kb genomic bins

In this strategy, we start from the cell-by-100kb-bin raw count matrix ([MCDS](mcds-fig)) for clustering analysis. 
 [Here](../cell_level/basic/mch_mcg_100k_basic.ipynb) is a quick demo and its step-by-step descriptions can be found 
[here](../cell_level/step_by_step/100kb/intro_100kb.md).

<<<<<<< HEAD
We found {cite}`Liu2021` using 100Kb genomic bins provides good clustering ability and is also computationally 
efficient due to the relatively small number of features (27K features in mm10, v.s. 540K features using 5Kb bins). 
We also tested the effect of different feature sizes when clustering adult mouse brain single-cell methylomes and found that feature sizes do not have a major impact on the clustering results  {cite}`Liu2021`. 
However, this conclusion may not apply to all tissues, as the scale of methylation diversity might be different in 
different tissues or cell types. We suggest using the 100Kb bin size as a starting point and testing other bin sizes when 
necessary. That being said, the [`allcools mcds`](../command_line/allcools_mcds.ipynb) does provide the flexibility to 
generate feature matrix at any bin size or through user-defined region sets.

#### Clustering using hypo-methylation score from 5Kb genomic bins

We also noticed that for some non-brain tissues (pituitary, PBMC etc.), the 
100Kb bin clustering strategy had a hard time identifying some known cell types. One possible explanation is that the 
methylation diversity of these cell types mainly occur at small discontinuous regulatory regions (DMRs) while the large 
100Kb bins can only capture DMG or large-hypo DMR level diversities. 
To solve this problem, we developed another strategy by using 
[algorithms adapted from snATAC-seq](../cell_level/step_by_step/5kb/intro_5kb.md) 
on small genomic bins (5Kb by default).

Specifically, this strategy starts from a cell-by-5kb-bin hypo-methylation score matrix ([MCAD](mcad-fig)) for clustering 
analysis. [Here](../cell_level/basic/mcg_5kb_basic.ipynb) is a quick demo and its step-by-step descriptions can be found
[here](../cell_level/step_by_step/5kb/intro_5kb.md).
=======
In mouse brain datasets, we found using 100Kb genomic bins provides good clustering ability and is also computationally efficient due to the relatively small number of features (27K features in mm10, v.s. 540K features using 5Kb bins) {cite}`Liu2021`. We also tested the effect of different feature sizes in clustering adult mouse brain single-cell methylomes, and found the size of features do not have major impact on the clustering results  {cite}`Liu2021`. However, this conclusion may not apply to all tissues, as the scale of methylation diversity might be different in different tissue or cell types. We suggest using the 100Kb bin size as a start point, and test other bin sizes when necessary. The [`allcools mcds`](../command_line/allcools_mcds.ipynb) does provide the flexibility to generate feature matrix at any bin size or through user-defined region sets.

#### Clustering using hypo-methylation score from 5Kb genomic bins

We also noticed that for some non-brain tissues (pituitary, PBMC etc.), the 100Kb bin clustering strategy had a hard time identifying some known cell types. One possible explanation is that the methylation diversity of these cell types mainly occur at small discontinuous regulatory regions (DMRs) while the large 100Kb bins can only capture DMV or large-hypo DMR level diversities. To solve this problem, we developed another strategy by using [algorithms adapted from snATAC-seq](../cell_level/step_by_step/5kb/intro_5kb.md) on small genomic bins (5Kb by default).

Specifically, this strategy start from cell-by-5kb-bin hypo-methylation score matrix ([MCAD](mcad-fig)) for clustering analysis. A quick demo is [here](../cell_level/basic/mcg_5kb_basic.ipynb), the step-by-step descriptions can be found [here](../cell_level/step_by_step/5kb/intro_5kb.md).
>>>>>>> d31ae251

## Genomic Analysis

### Sections

- [Prepare pseudo-bulk ALLC files](../cluster_level/RegionDS/intro)
- [Call Differentially Methylated Region (DMR)](../cluster_level/RegionDS/01a.call_dmr)
- [DMR annotation](../cluster_level/RegionDS/02.annotation.ipynb)
- [DMR motif analysis (finding upstream regulators of DMRs)](../cluster_level/RegionDS/intro_motif.md)
- [DMR - Gene correlation analysis (finding downstream targets of DMRs)](../cluster_level/Correlation/intro_corr)
- [Enhancer prediction with REPTILE algorithm](../cluster_level/REPTILE/intro_reptile.md)

### Pseudo-bulk Files

<<<<<<< HEAD
Starting from **single-cell ALLC files** and **cluster labels** from the cell-level analysis, there are three steps for preparing cluster-level data files.

1. We create pseudo-bulk ALLC files by merging from single-cell ALLC files via 
   [`allcools merge`](../command_line/allcools_merge.ipynb). 

2. We then use proper algorithms ([see discussion](../discuss/dmr_benchmark.md)) to identify DMRs. 
   The expected results of this step are a DMR region list and associated statistics.

3. Using the DMR regions and additional datasets, we can annotate DMRs with multiple kinds of information and store the 
   DMR-by-feature information in anndata.AnnData format, where the `obs` dimension are the DMRs, the `var` dimension are 
   all kinds of features.
=======
Starting from **single-cell ALLC files** and **cluster labels** from the cell-level analysis, there are three steps to prepare cluster-level data files.

1. We create pseudo-bulk ALLC files by merging from single-cell ALLC files via [`allcools merge`](../command_line/allcools_merge.ipynb), see [](../cluster_level/RegionDS/intro.md) for details.
2. We then perform [DMR calling to identify DMRs](../cluster_level/RegionDS/01a.call_dmr.ipynb) or use existing region sets (such as DMRs called by other programs) as our regions of interests. These regions will be the focus of genomic analysis.
3. Using the pseudo-bulk methylomes and other datasets (genome features, other epigenomic and transcriptomic datasets), we can annotate DMRs with multiple kinds of information, and store the region-by-feature information in
   {{ RegionDS }}, which is the data structure for genomic analysis ([RegionDS](design-principle)).
>>>>>>> d31ae251

The data model is illustrated in the following figure:

```{figure} ./cluster-level-analysis.png
---
height: 300px
name: cluster-level-analysis-fig
---
Cluster level analysis data model.
```<|MERGE_RESOLUTION|>--- conflicted
+++ resolved
@@ -42,7 +42,6 @@
  [Here](../cell_level/basic/mch_mcg_100k_basic.ipynb) is a quick demo and its step-by-step descriptions can be found 
 [here](../cell_level/step_by_step/100kb/intro_100kb.md).
 
-<<<<<<< HEAD
 We found {cite}`Liu2021` using 100Kb genomic bins provides good clustering ability and is also computationally 
 efficient due to the relatively small number of features (27K features in mm10, v.s. 540K features using 5Kb bins). 
 We also tested the effect of different feature sizes when clustering adult mouse brain single-cell methylomes and found that feature sizes do not have a major impact on the clustering results  {cite}`Liu2021`. 
@@ -64,15 +63,6 @@
 Specifically, this strategy starts from a cell-by-5kb-bin hypo-methylation score matrix ([MCAD](mcad-fig)) for clustering 
 analysis. [Here](../cell_level/basic/mcg_5kb_basic.ipynb) is a quick demo and its step-by-step descriptions can be found
 [here](../cell_level/step_by_step/5kb/intro_5kb.md).
-=======
-In mouse brain datasets, we found using 100Kb genomic bins provides good clustering ability and is also computationally efficient due to the relatively small number of features (27K features in mm10, v.s. 540K features using 5Kb bins) {cite}`Liu2021`. We also tested the effect of different feature sizes in clustering adult mouse brain single-cell methylomes, and found the size of features do not have major impact on the clustering results  {cite}`Liu2021`. However, this conclusion may not apply to all tissues, as the scale of methylation diversity might be different in different tissue or cell types. We suggest using the 100Kb bin size as a start point, and test other bin sizes when necessary. The [`allcools mcds`](../command_line/allcools_mcds.ipynb) does provide the flexibility to generate feature matrix at any bin size or through user-defined region sets.
-
-#### Clustering using hypo-methylation score from 5Kb genomic bins
-
-We also noticed that for some non-brain tissues (pituitary, PBMC etc.), the 100Kb bin clustering strategy had a hard time identifying some known cell types. One possible explanation is that the methylation diversity of these cell types mainly occur at small discontinuous regulatory regions (DMRs) while the large 100Kb bins can only capture DMV or large-hypo DMR level diversities. To solve this problem, we developed another strategy by using [algorithms adapted from snATAC-seq](../cell_level/step_by_step/5kb/intro_5kb.md) on small genomic bins (5Kb by default).
-
-Specifically, this strategy start from cell-by-5kb-bin hypo-methylation score matrix ([MCAD](mcad-fig)) for clustering analysis. A quick demo is [here](../cell_level/basic/mcg_5kb_basic.ipynb), the step-by-step descriptions can be found [here](../cell_level/step_by_step/5kb/intro_5kb.md).
->>>>>>> d31ae251
 
 ## Genomic Analysis
 
@@ -87,7 +77,6 @@
 
 ### Pseudo-bulk Files
 
-<<<<<<< HEAD
 Starting from **single-cell ALLC files** and **cluster labels** from the cell-level analysis, there are three steps for preparing cluster-level data files.
 
 1. We create pseudo-bulk ALLC files by merging from single-cell ALLC files via 
@@ -99,14 +88,6 @@
 3. Using the DMR regions and additional datasets, we can annotate DMRs with multiple kinds of information and store the 
    DMR-by-feature information in anndata.AnnData format, where the `obs` dimension are the DMRs, the `var` dimension are 
    all kinds of features.
-=======
-Starting from **single-cell ALLC files** and **cluster labels** from the cell-level analysis, there are three steps to prepare cluster-level data files.
-
-1. We create pseudo-bulk ALLC files by merging from single-cell ALLC files via [`allcools merge`](../command_line/allcools_merge.ipynb), see [](../cluster_level/RegionDS/intro.md) for details.
-2. We then perform [DMR calling to identify DMRs](../cluster_level/RegionDS/01a.call_dmr.ipynb) or use existing region sets (such as DMRs called by other programs) as our regions of interests. These regions will be the focus of genomic analysis.
-3. Using the pseudo-bulk methylomes and other datasets (genome features, other epigenomic and transcriptomic datasets), we can annotate DMRs with multiple kinds of information, and store the region-by-feature information in
-   {{ RegionDS }}, which is the data structure for genomic analysis ([RegionDS](design-principle)).
->>>>>>> d31ae251
 
 The data model is illustrated in the following figure:
 
